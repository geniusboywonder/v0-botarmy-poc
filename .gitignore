# Python Bytecode and Compiled Files
__pycache__/
*.py[cod]
*.pyo
*.pyd
*$py.class

# C Extensions
*.so

# Python Packaging and Distribution
.Python
build/
dist/
eggs/
*.egg
*.egg-info/
.installed.cfg
develop-eggs/
downloads/
parts/
sdist/
var/
wheels/
share/python-wheels/
MANIFEST

# Virtual Environments
.env
.env.local
.venv/
venv/
env/
ENV/
env.bak/
venv.bak/
*/venv/*
*/env/*

# Python Tools and Installers
pip-log.txt
pip-delete-this-directory.txt
__pypackages__/
.pdm.toml

# PyInstaller
*.manifest
*.spec

# Testing and Coverage
.coverage
.coverage.*
htmlcov/
.tox/
.nox/
.pytest_cache/
coverage/
*.cover
*.py,cover
nosetests.xml
coverage.xml
.hypothesis/
*.lcov
.nyc_output

# Type Checkers and Analyzers
.mypy_cache/
.dmypy.json
dmypy.json
.pyre/
.pytype/
cython_debug/

# Documentation
docs/_build/
/site

# Framework-Specific Files
# Django
db.sqlite3
db.sqlite3-journal
local_settings.py

# Flask
instance/
.webassets-cache

# Scrapy
.scrapy

# Celery
celerybeat-schedule
celerybeat.pid

# Jupyter/IPython
.ipynb_checkpoints
profile_default/
ipython_config.py

# PyBuilder
.pybuilder/
target/

# SageMath
*.sage.py

# Logs
*.log
<<<<<<< HEAD
logs/*.log
=======
>>>>>>> 25e3c58b
/logs/
data/logs/
backend/logs/
pids/
*.pid
*.seed
*.pid.lock

# IDE and Editor Files
.vscode/
.idea/
*.swp
*.swo
*~
.spyderproject
.spyproject
.ropeproject

# System Files
.DS_Store
.DS_Store?
._*
.Spotlight-V100
.Trashes
ehthumbs.db
Thumbs.db

# Web Development
node_modules/
node_modules_backup/
jspm_packages/
*.tgz
.yarn-integrity
.cache
.parcel-cache
.next
.next.backup/
.nuxt
.out
.storybook-out
.eslintcache
.npm

# Temporary Files
tmp/
temp/

# Database Files
*.db
*.sqlite

# API Keys and Secrets
secrets/
*.key
*.pem

# Translations
*.mo
*.potstartapp.txt

# Environment files (contain API keys)
.env
.env.local
.env.*.local
*.env

# Backup files that might contain secrets
**/*backup*.txt
**/*backup*.env

# API keys and secrets
**/api-keys.*
**/secrets.*

# Backup directories (exclude from git) - be more specific
# Note: backups/ contains important project backup files, so only exclude sensitive content
backups/**/*env*
backups/**/node_modules/

# API keys and secrets
**/api-keys.*
**/secrets.*<|MERGE_RESOLUTION|>--- conflicted
+++ resolved
@@ -106,10 +106,7 @@
 
 # Logs
 *.log
-<<<<<<< HEAD
 logs/*.log
-=======
->>>>>>> 25e3c58b
 /logs/
 data/logs/
 backend/logs/
