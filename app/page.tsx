"use client"

import { MainLayout } from "@/components/main-layout"
import { Card, CardContent, CardDescription, CardHeader, CardTitle } from "@/components/ui/card"
import { Badge } from "@/components/ui/badge"
import { Button } from "@/components/ui/button"
import { Input } from "@/components/ui/input"
import { ScrollArea } from "@/components/ui/scroll-area"
<<<<<<< HEAD
import { Zap, Plus, Send, RefreshCw } from "lucide-react"
=======
import { Zap, Send, RefreshCw } from "lucide-react"
>>>>>>> f3e64ece
import { useState, useEffect, useRef } from "react"
import { useAgentStore } from "@/lib/stores/agent-store"
import { useLogStore } from "@/lib/stores/log-store"
import { websocketService } from "@/lib/websocket/websocket-service"

export default function HomePage() {
  const [message, setMessage] = useState("")
  const { agents } = useAgentStore()
  const { logs, clearLogs } = useLogStore()
  const scrollAreaRef = useRef<HTMLDivElement>(null)

  useEffect(() => {
<<<<<<< HEAD
    // On mount, clear any previous logs and connect the WebSocket
    clearLogs()
=======
    // On mount, connect the WebSocket. It's important to only do this once.
>>>>>>> f3e64ece
    websocketService.enableAutoConnect()

    // On unmount, disconnect the WebSocket
    return () => {
      // On unmount, disconnect the WebSocket
      websocketService.disconnect()
    }
<<<<<<< HEAD
  }, [clearLogs])
  
=======
  }, []) // Empty dependency array ensures this runs only once on mount

>>>>>>> f3e64ece
  useEffect(() => {
    // Auto-scroll the chat log to the bottom when new logs are added
    if (scrollAreaRef.current) {
      scrollAreaRef.current.scrollTo({ top: scrollAreaRef.current.scrollHeight, behavior: 'smooth' });
<<<<<<< HEAD
=======
    }
  }, [logs]);

  const handleSendMessage = () => {
    if (message.trim()) {
      clearLogs()
      websocketService.startProject(message)
      setMessage("")
    }
  }

  const handleStartTestProject = () => {
    const defaultBrief = "Create a simple Python Flask API that has one endpoint and returns 'Hello, World!'."
    clearLogs()
    websocketService.startProject(defaultBrief)
  }

  const getStatusColor = (status: string) => {
    switch (status) {
      case "active":
      case "working":
      case "thinking":
        return "bg-blue-500/20 text-blue-400 border-blue-500/30"
      case "idle":
      case "completed":
        return "bg-emerald-500/20 text-emerald-400 border-emerald-500/30"
      case "error":
        return "bg-red-500/20 text-red-400 border-red-500/30"
      default:
        return "bg-gray-500/20 text-gray-400 border-gray-500/30"
>>>>>>> f3e64ece
    }
  }, [logs]);

<<<<<<< HEAD
  const handleSendMessage = () => {
    if (message.trim()) {
      // Use the input field to start a project with a custom brief
      clearLogs()
      websocketService.startProject(message)
      setMessage("")
    }
  }

  const handleStartTestProject = () => {
    // A default project brief for the button click for easy testing
    const defaultBrief = "Create a simple Python Flask API that has one endpoint and returns 'Hello, World!'."
    clearLogs() 
    websocketService.startProject(defaultBrief)
  }
  
  // Helper functions to determine styling based on agent status
  const getStatusColor = (status: string) => {
    switch (status) {
      case "active": return "bg-blue-500/20 text-blue-400 border-blue-500/30"
      case "idle": return "bg-emerald-500/20 text-emerald-400 border-emerald-500/30"
      case "error": return "bg-red-500/20 text-red-400 border-red-500/30"
      default: return "bg-gray-500/20 text-gray-400 border-gray-500/30"
    }
  }

  const getStatusIndicator = (status: string) => {
    switch (status) {
      case "active": return "bg-blue-400"
      case "idle": return "bg-emerald-400"
      case "error": return "bg-red-400"
      default: return "bg-gray-400"
    }
  }

=======
  const getStatusIndicator = (status: string) => {
    switch (status) {
      case "active":
      case "working":
      case "thinking":
        return "bg-blue-400"
      case "idle":
      case "completed":
        return "bg-emerald-400"
      case "error":
        return "bg-red-400"
      default:
        return "bg-gray-400"
    }
  }

>>>>>>> f3e64ece
  return (
    <MainLayout>
      <div className="p-6">
        <div className="flex items-center justify-between mb-6">
          <div>
            <h1 className="text-2xl font-bold text-foreground">Dashboard</h1>
            <p className="text-muted-foreground">Start a new project and see your AI agents work in real-time.</p>
          </div>
          <div className="flex items-center space-x-2">
            <Button variant="outline" onClick={clearLogs}>
              <RefreshCw className="w-4 h-4 mr-2" />
              Clear Log
            </Button>
            <Button className="bg-primary hover:bg-primary/90" onClick={handleStartTestProject}>
              <Zap className="w-4 h-4 mr-2" />
              Start Test Project
            </Button>
          </div>
        </div>

<<<<<<< HEAD
        <div className="space-y-6">
          {/* Chat Interface */}
          <Card className="md:col-span-2">
            <CardHeader>
              <CardTitle className="flex items-center space-x-2">
                <Zap className="w-5 h-5 text-primary" />
                <span>Agent Command & Log</span>
              </CardTitle>
              <CardDescription>View real-time logs from your agent workflow.</CardDescription>
            </CardHeader>
            <CardContent>
              <ScrollArea className="h-96 w-full border rounded-lg p-4 mb-4" ref={scrollAreaRef}>
                <div className="space-y-4">
                  {logs.length === 0 && (
                    <div className="text-center text-muted-foreground py-12">
                      <p>No messages yet.</p>
                      <p>Click "Start Test Project" to begin.</p>
                    </div>
                  )}
                  {logs.map((log) => (
                    <div key={log.id} className="flex justify-start">
                      <div className="max-w-full lg:max-w-4/5 px-4 py-2 rounded-lg bg-muted text-foreground">
                        <div className="flex items-center space-x-2 mb-1">
                          <span className={`text-xs font-bold ${log.level === 'error' ? 'text-red-500' : 'text-primary'}`}>{log.agent}</span>
                          <span className="text-xs opacity-70">{new Date(log.timestamp).toLocaleTimeString()}</span>
                          {log.level === 'error' && <Badge variant="destructive">Error</Badge>}
                        </div>
                        <p className="text-sm whitespace-pre-wrap">{log.message}</p>
=======
        <div className="grid grid-cols-1 lg:grid-cols-3 gap-6">
          {/* Main Content: Chat/Log */}
          <div className="lg:col-span-2">
            <Card>
              <CardHeader>
                <CardTitle className="flex items-center space-x-2">
                  <Zap className="w-5 h-5 text-primary" />
                  <span>Agent Command & Log</span>
                </CardTitle>
                <CardDescription>View real-time logs from your agent workflow.</CardDescription>
              </CardHeader>
              <CardContent>
                <ScrollArea className="h-[60vh] w-full border rounded-lg p-4 mb-4" ref={scrollAreaRef}>
                  <div className="space-y-4">
                    {logs.length === 0 && (
                      <div className="text-center text-muted-foreground py-12">
                        <p>No messages yet.</p>
                        <p>Enter a project brief below or click "Start Test Project" to begin.</p>
                      </div>
                    )}
                    {logs.map((log) => (
                      <div key={log.id} className="flex justify-start">
                        <div className="max-w-full lg:max-w-4/5 px-4 py-2 rounded-lg bg-muted text-foreground">
                          <div className="flex items-center space-x-2 mb-1">
                            <span className={`text-xs font-bold ${log.level === 'error' ? 'text-red-500' : 'text-primary'}`}>{log.agent}</span>
                            <span className="text-xs opacity-70">{new Date(log.timestamp).toLocaleTimeString()}</span>
                            {log.level === 'error' && <Badge variant="destructive">Error</Badge>}
                          </div>
                          <p className="text-sm whitespace-pre-wrap">{log.message}</p>
                        </div>
>>>>>>> f3e64ece
                      </div>
                    ))}
                  </div>
                </ScrollArea>

<<<<<<< HEAD
              <div className="flex space-x-2">
                <Input
                  placeholder="Enter a project brief and press Enter to start..."
                  value={message}
                  onChange={(e) => setMessage(e.target.value)}
                  onKeyPress={(e) => e.key === "Enter" && handleSendMessage()}
                  className="flex-1"
                />
                <Button onClick={handleSendMessage} size="sm">
                  <Send className="w-4 h-4" />
                </Button>
              </div>
            </CardContent>
          </Card>
=======
                <div className="flex space-x-2">
                  <Input
                    placeholder="Enter a project brief and press Enter to start..."
                    value={message}
                    onChange={(e) => setMessage(e.target.value)}
                    onKeyPress={(e) => e.key === "Enter" && handleSendMessage()}
                    className="flex-1"
                  />
                  <Button onClick={handleSendMessage} size="sm">
                    <Send className="w-4 h-4" />
                  </Button>
                </div>
              </CardContent>
            </Card>
          </div>
>>>>>>> f3e64ece

          {/* Right Sidebar: Agent Status */}
          <div className="lg:col-span-1">
            <Card>
                <CardHeader>
                    <CardTitle>Agent Status</CardTitle>
                    <CardDescription>Live status of all agents in the system.</CardDescription>
                </CardHeader>
<<<<<<< HEAD
                <CardContent>
                  <div className="flex items-center space-x-2 text-sm text-muted-foreground">
                    <div className={`w-2 h-2 rounded-full ${getStatusIndicator(agent.status)}`} />
                    <span>{agent.currentTask || agent.status}</span>
                  </div>
=======
                <CardContent className="space-y-4">
                    {agents.map((agent) => (
                    <Card key={agent.id} className="p-4">
                        <div className="flex items-center justify-between">
                            <CardTitle className="text-base">{agent.name}</CardTitle>
                            <Badge variant="outline" className={`${getStatusColor(agent.status)} font-medium`}>
                            {agent.status.charAt(0).toUpperCase() + agent.status.slice(1)}
                            </Badge>
                        </div>
                        <CardDescription className="mt-1">{agent.role}</CardDescription>
                        <div className="flex items-center space-x-2 text-sm text-muted-foreground mt-2">
                            <div className={`w-2 h-2 rounded-full ${getStatusIndicator(agent.status)}`} />
                            <span>{agent.currentTask || agent.status}</span>
                        </div>
                    </Card>
                    ))}
>>>>>>> f3e64ece
                </CardContent>
            </Card>
          </div>
        </div>
      </div>
    </MainLayout>
  )
}<|MERGE_RESOLUTION|>--- conflicted
+++ resolved
@@ -6,11 +6,7 @@
 import { Button } from "@/components/ui/button"
 import { Input } from "@/components/ui/input"
 import { ScrollArea } from "@/components/ui/scroll-area"
-<<<<<<< HEAD
-import { Zap, Plus, Send, RefreshCw } from "lucide-react"
-=======
 import { Zap, Send, RefreshCw } from "lucide-react"
->>>>>>> f3e64ece
 import { useState, useEffect, useRef } from "react"
 import { useAgentStore } from "@/lib/stores/agent-store"
 import { useLogStore } from "@/lib/stores/log-store"
@@ -23,12 +19,7 @@
   const scrollAreaRef = useRef<HTMLDivElement>(null)
 
   useEffect(() => {
-<<<<<<< HEAD
-    // On mount, clear any previous logs and connect the WebSocket
-    clearLogs()
-=======
     // On mount, connect the WebSocket. It's important to only do this once.
->>>>>>> f3e64ece
     websocketService.enableAutoConnect()
 
     // On unmount, disconnect the WebSocket
@@ -36,19 +27,12 @@
       // On unmount, disconnect the WebSocket
       websocketService.disconnect()
     }
-<<<<<<< HEAD
-  }, [clearLogs])
-  
-=======
   }, []) // Empty dependency array ensures this runs only once on mount
 
->>>>>>> f3e64ece
   useEffect(() => {
     // Auto-scroll the chat log to the bottom when new logs are added
     if (scrollAreaRef.current) {
       scrollAreaRef.current.scrollTo({ top: scrollAreaRef.current.scrollHeight, behavior: 'smooth' });
-<<<<<<< HEAD
-=======
     }
   }, [logs]);
 
@@ -65,7 +49,8 @@
     clearLogs()
     websocketService.startProject(defaultBrief)
   }
-
+  
+  // Helper functions to determine styling based on agent status
   const getStatusColor = (status: string) => {
     switch (status) {
       case "active":
@@ -79,47 +64,9 @@
         return "bg-red-500/20 text-red-400 border-red-500/30"
       default:
         return "bg-gray-500/20 text-gray-400 border-gray-500/30"
->>>>>>> f3e64ece
-    }
-  }, [logs]);
-
-<<<<<<< HEAD
-  const handleSendMessage = () => {
-    if (message.trim()) {
-      // Use the input field to start a project with a custom brief
-      clearLogs()
-      websocketService.startProject(message)
-      setMessage("")
     }
   }
 
-  const handleStartTestProject = () => {
-    // A default project brief for the button click for easy testing
-    const defaultBrief = "Create a simple Python Flask API that has one endpoint and returns 'Hello, World!'."
-    clearLogs() 
-    websocketService.startProject(defaultBrief)
-  }
-  
-  // Helper functions to determine styling based on agent status
-  const getStatusColor = (status: string) => {
-    switch (status) {
-      case "active": return "bg-blue-500/20 text-blue-400 border-blue-500/30"
-      case "idle": return "bg-emerald-500/20 text-emerald-400 border-emerald-500/30"
-      case "error": return "bg-red-500/20 text-red-400 border-red-500/30"
-      default: return "bg-gray-500/20 text-gray-400 border-gray-500/30"
-    }
-  }
-
-  const getStatusIndicator = (status: string) => {
-    switch (status) {
-      case "active": return "bg-blue-400"
-      case "idle": return "bg-emerald-400"
-      case "error": return "bg-red-400"
-      default: return "bg-gray-400"
-    }
-  }
-
-=======
   const getStatusIndicator = (status: string) => {
     switch (status) {
       case "active":
@@ -136,7 +83,6 @@
     }
   }
 
->>>>>>> f3e64ece
   return (
     <MainLayout>
       <div className="p-6">
@@ -157,36 +103,6 @@
           </div>
         </div>
 
-<<<<<<< HEAD
-        <div className="space-y-6">
-          {/* Chat Interface */}
-          <Card className="md:col-span-2">
-            <CardHeader>
-              <CardTitle className="flex items-center space-x-2">
-                <Zap className="w-5 h-5 text-primary" />
-                <span>Agent Command & Log</span>
-              </CardTitle>
-              <CardDescription>View real-time logs from your agent workflow.</CardDescription>
-            </CardHeader>
-            <CardContent>
-              <ScrollArea className="h-96 w-full border rounded-lg p-4 mb-4" ref={scrollAreaRef}>
-                <div className="space-y-4">
-                  {logs.length === 0 && (
-                    <div className="text-center text-muted-foreground py-12">
-                      <p>No messages yet.</p>
-                      <p>Click "Start Test Project" to begin.</p>
-                    </div>
-                  )}
-                  {logs.map((log) => (
-                    <div key={log.id} className="flex justify-start">
-                      <div className="max-w-full lg:max-w-4/5 px-4 py-2 rounded-lg bg-muted text-foreground">
-                        <div className="flex items-center space-x-2 mb-1">
-                          <span className={`text-xs font-bold ${log.level === 'error' ? 'text-red-500' : 'text-primary'}`}>{log.agent}</span>
-                          <span className="text-xs opacity-70">{new Date(log.timestamp).toLocaleTimeString()}</span>
-                          {log.level === 'error' && <Badge variant="destructive">Error</Badge>}
-                        </div>
-                        <p className="text-sm whitespace-pre-wrap">{log.message}</p>
-=======
         <div className="grid grid-cols-1 lg:grid-cols-3 gap-6">
           {/* Main Content: Chat/Log */}
           <div className="lg:col-span-2">
@@ -217,28 +133,11 @@
                           </div>
                           <p className="text-sm whitespace-pre-wrap">{log.message}</p>
                         </div>
->>>>>>> f3e64ece
                       </div>
                     ))}
                   </div>
                 </ScrollArea>
 
-<<<<<<< HEAD
-              <div className="flex space-x-2">
-                <Input
-                  placeholder="Enter a project brief and press Enter to start..."
-                  value={message}
-                  onChange={(e) => setMessage(e.target.value)}
-                  onKeyPress={(e) => e.key === "Enter" && handleSendMessage()}
-                  className="flex-1"
-                />
-                <Button onClick={handleSendMessage} size="sm">
-                  <Send className="w-4 h-4" />
-                </Button>
-              </div>
-            </CardContent>
-          </Card>
-=======
                 <div className="flex space-x-2">
                   <Input
                     placeholder="Enter a project brief and press Enter to start..."
@@ -254,7 +153,6 @@
               </CardContent>
             </Card>
           </div>
->>>>>>> f3e64ece
 
           {/* Right Sidebar: Agent Status */}
           <div className="lg:col-span-1">
@@ -263,13 +161,6 @@
                     <CardTitle>Agent Status</CardTitle>
                     <CardDescription>Live status of all agents in the system.</CardDescription>
                 </CardHeader>
-<<<<<<< HEAD
-                <CardContent>
-                  <div className="flex items-center space-x-2 text-sm text-muted-foreground">
-                    <div className={`w-2 h-2 rounded-full ${getStatusIndicator(agent.status)}`} />
-                    <span>{agent.currentTask || agent.status}</span>
-                  </div>
-=======
                 <CardContent className="space-y-4">
                     {agents.map((agent) => (
                     <Card key={agent.id} className="p-4">
@@ -286,7 +177,6 @@
                         </div>
                     </Card>
                     ))}
->>>>>>> f3e64ece
                 </CardContent>
             </Card>
           </div>
