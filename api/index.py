--- conflicted
+++ resolved
@@ -1,20 +1,9 @@
-<<<<<<< HEAD
-# Vercel Serverless Function Entrypoint
-=======
 # This file is the entrypoint for Vercel's serverless function.
 # It imports the FastAPI app instance from the main backend application.
 
 # Add the backend directory to the Python path
->>>>>>> ca0b1dba
+
 import sys
 from pathlib import Path
 sys.path.insert(0, str(Path(__file__).resolve().parent.parent))
-
-<<<<<<< HEAD
-# Add project root to the Python path to allow imports from `backend`
-sys.path.insert(0, str(Path(__file__).resolve().parent.parent))
-
-# Import the configured FastAPI app instance
-=======
->>>>>>> ca0b1dba
 from backend.main import app