import { useAgentStore } from "../stores/agent-store"
import { useLogStore } from "../stores/log-store"
import { useArtifactStore } from "../stores/artifact-store"
<<<<<<< HEAD

export interface WebSocketMessage {
  type:
    | "agent_update"
    | "task_update"
    | "log_entry"
    | "system_status"
    | "agent_message"
    | "agent_thinking"
    | "workflow_progress"
    | "artifacts_update"
    | "system_error"
  data: any
=======

// --- TYPE DEFINITIONS ---

export interface WebSocketMessage {
  type: string
  // Based on AG-UI protocol, most data is in a nested object.
  data?: any
  // Fields from AG-UI that can appear at the top level
  agent_name?: string;
  content?: string;
  payload?: any;
>>>>>>> f3e64ece
  timestamp: string
}

export interface ConnectionStatus {
  connected: boolean
  reconnecting: boolean
  lastConnected?: Date
  error?: string
}

// --- WEB-SOCKET SERVICE ---

class WebSocketService {
  private ws: WebSocket | null = null
  private reconnectAttempts = 0
  private maxReconnectAttempts = 10
  private reconnectDelay = 1000 // start with 1s, then increase
  private connectionStatus: ConnectionStatus = { connected: false, reconnecting: false }
  private statusCallbacks: ((status: ConnectionStatus) => void)[] = []

  // This flag is controlled by the UI to enable/disable auto-connection.
  private shouldAutoConnect = false

  constructor() {
    this.updateConnectionStatus = this.updateConnectionStatus.bind(this)
    this.handleMessage = this.handleMessage.bind(this)
    this.attemptReconnect = this.attemptReconnect.bind(this)
    this.setupEventHandlers = this.setupEventHandlers.bind(this)
  }

  private getWebSocketUrl(): string {
    if (typeof window !== 'undefined') {
        const protocol = window.location.protocol === 'https:' ? 'wss:' : 'ws:';
        // For this project, the backend is on the same host, but a different port.
        // During development (localhost), we connect to port 8000.
        // In production (Vercel), the backend is expected to be reachable on the same host and port.
        const host = (window.location.hostname === "localhost" || window.location.hostname === "127.0.0.1")
            ? "localhost:8000"
            : window.location.host;
        const url = `${protocol}//${host}/ws`;
        console.log(`[WebSocket] URL set to: ${url}`);
        return url;
    }
    // Default for non-browser environments
    return 'ws://localhost:8000/ws';
  }

  connect() {
    if (typeof window === "undefined" || this.ws) {
      console.log("[WebSocket] Connection skipped: Not in browser or already connected/connecting.");
      return
    }

    if (!this.shouldAutoConnect) {
      console.log("[WebSocket] Connection skipped: Auto-connect is disabled.")
      return
    }

    const url = this.getWebSocketUrl();
    console.log(`[WebSocket] Attempting to connect to: ${url}`)

    try {
      this.ws = new WebSocket(url)
      this.setupEventHandlers()
      this.updateConnectionStatus({ connected: false, reconnecting: true })
    } catch (error) {
      console.error("[WebSocket] Connection failed to initiate:", error)
      this.updateConnectionStatus({
        connected: false,
        reconnecting: false,
        error: error instanceof Error ? error.message : "Connection failed",
      })
    }
  }

  // This should be called by the UI to start the connection process.
  enableAutoConnect() {
    this.shouldAutoConnect = true
<<<<<<< HEAD

    if (this.isDevelopment || isDevelopmentEnvironment()) {
      console.log("[v0] DEVELOPMENT MODE: Using simulation instead of real WebSocket")
      this.simulateConnection()
    } else {
      console.log("[v0] PRODUCTION MODE: Attempting real WebSocket connection")
      this.connect()
    }
  }

  simulateConnection() {
    console.log("[v0] Starting WebSocket simulation for development")

    this.updateConnectionStatus({
      connected: true,
      reconnecting: false,
      lastConnected: new Date(),
      error: undefined,
    })

    console.log("[v0] Requesting initial data in simulation mode...")
    this.requestAgentStatus()
    this.requestArtifacts()

    this.startMockUpdates()
  }

  private startMockUpdates() {
    if (typeof window === "undefined" || this.mockUpdateInterval) return

    console.log("[v0] Starting mock data updates every 10 seconds")
    this.mockUpdateInterval = setInterval(() => {
      if (this.connectionStatus.connected) {
        const agents = useAgentStore.getState().agents
        const randomAgent = agents[Math.floor(Math.random() * agents.length)]
        if (randomAgent) {
          const mockStatuses = ["active", "idle", "busy"]
          const randomStatus = mockStatuses[Math.floor(Math.random() * mockStatuses.length)]

          this.handleMessage({
            type: "agent_update",
            data: {
              agent: randomAgent.name,
              status: randomStatus,
              timestamp: new Date().toISOString(),
              current_task: randomStatus === "active" ? "Processing mock task" : undefined,
              progress: randomStatus === "active" ? Math.floor(Math.random() * 100) : undefined,
            },
            timestamp: new Date().toISOString(),
          })
        }
      }
    }, 10000)
=======
    this.connect()
>>>>>>> f3e64ece
  }

  private setupEventHandlers() {
    if (!this.ws) return

    this.ws.onopen = () => {
      console.log("[WebSocket] Connection established.")
      this.reconnectAttempts = 0
      this.updateConnectionStatus({
        connected: true,
        reconnecting: false,
        lastConnected: new Date(),
        error: undefined,
      })
      this.requestArtifacts()
    }

    this.ws.onmessage = (event) => {
      try {
        const message = JSON.parse(event.data)
        this.handleMessage(message)
      } catch (error) {
        console.error("[WebSocket] Failed to parse message:", error)
      }
    }

    this.ws.onclose = () => {
      console.log("[WebSocket] Connection closed.")
      this.updateConnectionStatus({ connected: false, reconnecting: false })
      this.attemptReconnect()
    }

    this.ws.onerror = (event) => {
      console.error("[WebSocket] An error occurred.", event)
      this.updateConnectionStatus({
        connected: false,
        reconnecting: false,
        error: "A WebSocket error occurred. Check the console.",
      })
    }
  }

  private handleMessage(message: WebSocketMessage) {
    console.log("[WebSocket] Received:", message);
    const { type, data, agent_name, content } = message;

    const agent = agent_name || (data && data.agent_name) || "System";
    const msgContent = content || (data && (data.content || data.thought || data.error)) || "No message content.";

<<<<<<< HEAD
      case "log_entry":
        useLogStore.getState().addLog(data)
        break

      case "system_status":
        console.log("[v0] System status update:", data)
        break

      case "connection_ack":
        console.log("[v0] Connection acknowledged:", data?.message)
        break

      case "heartbeat":
        console.log("[v0] Heartbeat received")
        break

      case "artifacts_update":
        if (message.payload) {
          useArtifactStore.getState().setArtifacts(message.payload)
          console.log("[v0] Artifacts updated from backend")
        }
        break

      case "system_error":
        if (message.data?.error) {
          useLogStore.getState().addLog({
            agent: "System",
            level: "error",
            message: `A critical error occurred: ${message.data.error}`,
          })
        }
        break

      default:
        console.warn("[v0] Unknown message type:", type)
    }
=======
    // Push all messages to the log store for visibility
    useLogStore.getState().addLog({
      agent: agent,
      level: type === 'system_error' ? 'error' : 'info',
      message: msgContent,
    });
>>>>>>> f3e64ece
  }


  private attemptReconnect() {
    if (!this.shouldAutoConnect) {
      return
    }
    if (this.reconnectAttempts >= this.maxReconnectAttempts) {
      console.error("[WebSocket] Max reconnection attempts reached.")
      this.updateConnectionStatus({
        connected: false,
        reconnecting: false,
        error: "Connection failed after multiple retries.",
      })
      return
    }

    this.reconnectAttempts++
    this.updateConnectionStatus({ connected: false, reconnecting: true })

    const delay = this.reconnectDelay * Math.pow(2, this.reconnectAttempts)
    console.log(`[WebSocket] Reconnecting in ${delay}ms...`)
    setTimeout(() => this.connect(), delay)
  }

  private updateConnectionStatus(status: Partial<ConnectionStatus>) {
    this.connectionStatus = { ...this.connectionStatus, ...status }
    this.statusCallbacks.forEach((callback) => callback(this.connectionStatus))
  }

  onStatusChange(callback: (status: ConnectionStatus) => void) {
    this.statusCallbacks.push(callback)
    // Return a function to unsubscribe
    return () => {
      const index = this.statusCallbacks.indexOf(callback)
      if (index > -1) this.statusCallbacks.splice(index, 1)
    }
  }

  private send(message: any) {
    if (this.ws && this.ws.readyState === WebSocket.OPEN) {
      const fullMessage = {
        ...message,
        timestamp: new Date().toISOString(),
        session_id: "global_session" // Using a global session for now
      }
      this.ws.send(JSON.stringify(fullMessage))
    } else {
      console.warn("[WebSocket] Connection not open. Message not sent:", message)
      useLogStore.getState().addLog({
          agent: "System",
          level: "error",
          message: "Connection to server lost. Please check your connection and refresh.",
        })
    }
  }

  startProject(brief: string) {
    this.send({
      type: "user_command",
      data: {
        command: "start_project",
<<<<<<< HEAD
        description,
        requirements,
      },
    })
  }

  requestArtifacts() {
    this.send({
      type: "artifacts_get_all",
    })
  }

  requestAgentStatus() {
    this.send({
      type: "user_command",
      data: {
        command: "get_agent_status",
=======
        brief: brief,
>>>>>>> f3e64ece
      },
    })
  }

  disconnect() {
    this.shouldAutoConnect = false
    if (this.ws) {
      this.ws.close()
    }
  }
}

export const websocketService = new WebSocketService()<|MERGE_RESOLUTION|>--- conflicted
+++ resolved
@@ -1,21 +1,6 @@
 import { useAgentStore } from "../stores/agent-store"
 import { useLogStore } from "../stores/log-store"
 import { useArtifactStore } from "../stores/artifact-store"
-<<<<<<< HEAD
-
-export interface WebSocketMessage {
-  type:
-    | "agent_update"
-    | "task_update"
-    | "log_entry"
-    | "system_status"
-    | "agent_message"
-    | "agent_thinking"
-    | "workflow_progress"
-    | "artifacts_update"
-    | "system_error"
-  data: any
-=======
 
 // --- TYPE DEFINITIONS ---
 
@@ -27,7 +12,6 @@
   agent_name?: string;
   content?: string;
   payload?: any;
->>>>>>> f3e64ece
   timestamp: string
 }
 
@@ -106,63 +90,7 @@
   // This should be called by the UI to start the connection process.
   enableAutoConnect() {
     this.shouldAutoConnect = true
-<<<<<<< HEAD
-
-    if (this.isDevelopment || isDevelopmentEnvironment()) {
-      console.log("[v0] DEVELOPMENT MODE: Using simulation instead of real WebSocket")
-      this.simulateConnection()
-    } else {
-      console.log("[v0] PRODUCTION MODE: Attempting real WebSocket connection")
-      this.connect()
-    }
-  }
-
-  simulateConnection() {
-    console.log("[v0] Starting WebSocket simulation for development")
-
-    this.updateConnectionStatus({
-      connected: true,
-      reconnecting: false,
-      lastConnected: new Date(),
-      error: undefined,
-    })
-
-    console.log("[v0] Requesting initial data in simulation mode...")
-    this.requestAgentStatus()
-    this.requestArtifacts()
-
-    this.startMockUpdates()
-  }
-
-  private startMockUpdates() {
-    if (typeof window === "undefined" || this.mockUpdateInterval) return
-
-    console.log("[v0] Starting mock data updates every 10 seconds")
-    this.mockUpdateInterval = setInterval(() => {
-      if (this.connectionStatus.connected) {
-        const agents = useAgentStore.getState().agents
-        const randomAgent = agents[Math.floor(Math.random() * agents.length)]
-        if (randomAgent) {
-          const mockStatuses = ["active", "idle", "busy"]
-          const randomStatus = mockStatuses[Math.floor(Math.random() * mockStatuses.length)]
-
-          this.handleMessage({
-            type: "agent_update",
-            data: {
-              agent: randomAgent.name,
-              status: randomStatus,
-              timestamp: new Date().toISOString(),
-              current_task: randomStatus === "active" ? "Processing mock task" : undefined,
-              progress: randomStatus === "active" ? Math.floor(Math.random() * 100) : undefined,
-            },
-            timestamp: new Date().toISOString(),
-          })
-        }
-      }
-    }, 10000)
-=======
     this.connect()
->>>>>>> f3e64ece
   }
 
   private setupEventHandlers() {
@@ -212,51 +140,12 @@
     const agent = agent_name || (data && data.agent_name) || "System";
     const msgContent = content || (data && (data.content || data.thought || data.error)) || "No message content.";
 
-<<<<<<< HEAD
-      case "log_entry":
-        useLogStore.getState().addLog(data)
-        break
-
-      case "system_status":
-        console.log("[v0] System status update:", data)
-        break
-
-      case "connection_ack":
-        console.log("[v0] Connection acknowledged:", data?.message)
-        break
-
-      case "heartbeat":
-        console.log("[v0] Heartbeat received")
-        break
-
-      case "artifacts_update":
-        if (message.payload) {
-          useArtifactStore.getState().setArtifacts(message.payload)
-          console.log("[v0] Artifacts updated from backend")
-        }
-        break
-
-      case "system_error":
-        if (message.data?.error) {
-          useLogStore.getState().addLog({
-            agent: "System",
-            level: "error",
-            message: `A critical error occurred: ${message.data.error}`,
-          })
-        }
-        break
-
-      default:
-        console.warn("[v0] Unknown message type:", type)
-    }
-=======
     // Push all messages to the log store for visibility
     useLogStore.getState().addLog({
       agent: agent,
       level: type === 'system_error' ? 'error' : 'info',
       message: msgContent,
     });
->>>>>>> f3e64ece
   }
 
 
@@ -319,9 +208,7 @@
       type: "user_command",
       data: {
         command: "start_project",
-<<<<<<< HEAD
-        description,
-        requirements,
+        brief: brief,
       },
     })
   }
@@ -332,18 +219,6 @@
     })
   }
 
-  requestAgentStatus() {
-    this.send({
-      type: "user_command",
-      data: {
-        command: "get_agent_status",
-=======
-        brief: brief,
->>>>>>> f3e64ece
-      },
-    })
-  }
-
   disconnect() {
     this.shouldAutoConnect = false
     if (this.ws) {
