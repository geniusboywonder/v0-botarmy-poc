"""
Adaptive main application that works in both development and Replit environments.
FIXED: OpenAI provider argument error and enhanced WebSocket stability
"""

import asyncio
import json
import logging
import sys
import os
from contextlib import asynccontextmanager
from datetime import datetime
from pathlib import Path
from typing import Any, Dict, List
import uuid

# Load environment variables
from dotenv import load_dotenv
load_dotenv()

# Add parent directory to path
sys.path.insert(0, str(Path(__file__).parent.parent))

import uvicorn
from fastapi import FastAPI, HTTPException, WebSocket, WebSocketDisconnect
from fastapi.middleware.cors import CORSMiddleware
from fastapi.responses import FileResponse

# Runtime environment detection
from backend.runtime_env import IS_REPLIT, get_environment_info, get_prefect_client

# Core imports that work in both environments
from backend.agui.protocol import agui_handler, MessageType
from backend.artifacts import get_artifacts_structure
from backend.bridge import AGUI_Handler
from backend.connection_manager import EnhancedConnectionManager
from backend.error_handler import ErrorHandler
from backend.agent_status_broadcaster import AgentStatusBroadcaster
from backend.heartbeat_monitor import HeartbeatMonitor
from backend.workflow import botarmy_workflow, simple_workflow
from backend.workflow.generic_orchestrator import generic_workflow

# Import rate limiter and enhanced LLM service
from backend.rate_limiter import rate_limiter
from backend.services.llm_service import get_llm_service
from backend.services.message_router import MessageRouter
from backend.services.general_chat_service import GeneralChatService
from backend.services.role_enforcer import RoleEnforcer

# Configure logging
log_level = os.getenv("LOG_LEVEL", "INFO").upper()
logging.basicConfig(
    level=log_level,
    format="%(asctime)s - %(name)s - %(levelname)s - %(message)s"
)
logger = logging.getLogger(__name__)

# Global state for active workflows
active_workflows: Dict[str, Any] = {}
agent_pause_states: Dict[str, bool] = {}
artifact_preferences: Dict[str, bool] = {}
chat_sessions: Dict[str, Dict[str, Any]] = {}

@asynccontextmanager
async def lifespan(app: FastAPI):
    """Application lifespan with environment-aware initialization."""
    
    env_info = get_environment_info()
    logger.info(f"BotArmy Backend starting up in {'Replit' if IS_REPLIT else 'Development'} mode")
    logger.info(f"Environment: {env_info}")

    # Core services that work in all environments
    manager = EnhancedConnectionManager()
    heartbeat_monitor = HeartbeatMonitor(manager)
    status_broadcaster = AgentStatusBroadcaster(manager)

    # Set the status broadcaster in error handler
    ErrorHandler.set_status_broadcaster(status_broadcaster)

    # Store managers in app state
    app.state.manager = manager
    app.state.heartbeat_monitor = heartbeat_monitor
    app.state.status_broadcaster = status_broadcaster

    await heartbeat_monitor.start()

    # Initialize ControlFlow bridge - now available in Replit
    try:
        loop = asyncio.get_running_loop()
        agui_bridge_handler = AGUI_Handler(loop=loop)
        agui_bridge_handler.set_status_broadcaster(status_broadcaster)
        app.state.agui_bridge_handler = agui_bridge_handler

        # Setup ControlFlow logging bridge
        cf_logger = logging.getLogger("prefect")
        cf_logger.addHandler(agui_bridge_handler)
        cf_logger.setLevel(logging.INFO)
        logger.info("ControlFlow to AG-UI bridge initialized.")
    except Exception as e:
        logger.warning(f"Could not initialize ControlFlow bridge: {e}")
        app.state.agui_bridge_handler = None

    # Initialize LLM service
    try:
        llm_service = get_llm_service()
        app.state.llm_service = llm_service
        logger.info("LLM service initialized with rate limiting")
    except Exception as e:
        logger.warning(f"Could not initialize LLM service: {e}")
        app.state.llm_service = None

    # Initialize new services
    app.state.message_router = MessageRouter()
    app.state.general_chat_service = GeneralChatService()
    app.state.role_enforcer = RoleEnforcer()
    logger.info("Dual-mode chat services initialized")

    yield

    logger.info("BotArmy Backend shutting down...")
    await app.state.heartbeat_monitor.stop()

    # Clean up ControlFlow bridge if it exists
    if hasattr(app.state, 'agui_bridge_handler') and app.state.agui_bridge_handler:
        try:
            cf_logger = logging.getLogger("prefect")
            cf_logger.removeHandler(app.state.agui_bridge_handler)
        except:
            pass

# FastAPI App
app = FastAPI(
    title="BotArmy Backend",
    version="3.0.0",
    description="Multi-agent workflow system with rate limiting and HITL",
    lifespan=lifespan
)

# Enhanced CORS configuration for better WebSocket stability
allowed_origins = [
    "http://localhost:3000",
    "http://127.0.0.1:3000",
    "https://localhost:3000",
]

if IS_REPLIT:
    # Add Replit-specific origins
    allowed_origins.extend([
        "https://*.replit.app",
        "https://*.replit.dev",
        "https://*.replit.co"
    ])

app.add_middleware(
    CORSMiddleware,
    allow_origins=allowed_origins,
    allow_credentials=False,  # Set to False for better WebSocket compatibility
    allow_methods=["GET", "POST", "PUT", "DELETE", "OPTIONS"],
    allow_headers=["*"],
)

@app.get("/")
async def root():
    """Root endpoint with environment information."""
    env_info = get_environment_info()
    return {
        "message": "BotArmy Backend is running",
        "version": "3.0.0",
        "environment": "Replit" if IS_REPLIT else "Development",
        "features": {
            "full_workflow": True,  # Now available in Replit
            "controlflow": True,
            "prefect": True,
            "websockets": True,
            "llm_integration": True,
            "rate_limiting": True,   # New feature
            "multi_llm": True,       # New feature
            "hitl": True             # New feature
        },
        "runtime_info": env_info
    }

@app.get("/health")
async def health_check():
    """Health check endpoint."""
    return {
        "status": "healthy",
        "timestamp": datetime.now().isoformat(),
        "environment": "replit" if IS_REPLIT else "development",
        "port": os.getenv("PORT", "8000")
    }

# Workflow execution
async def run_and_track_workflow(project_brief: str, session_id: str, manager: EnhancedConnectionManager, status_broadcaster: AgentStatusBroadcaster, role_enforcer: RoleEnforcer, config_name: str = "sdlc"):
    """Run a generic workflow based on a configuration."""
    global active_workflows
    flow_run_id = str(uuid.uuid4())
    active_workflows[session_id] = {
        "flow_run_id": flow_run_id,
        "status": "running",
        "process_config": config_name
    }

    logger.info(f"Starting generic workflow '{config_name}' ({flow_run_id}) for session {session_id}")

    try:
        # Send starting message
        response = agui_handler.create_agent_message(
            content=f"🚀 Starting generic workflow '{config_name}'...",
            agent_name="System",
            session_id=session_id
        )
        await manager.broadcast_to_all(agui_handler.serialize_message(response))
<<<<<<< HEAD

        # Execute the generic workflow
        result = await generic_workflow(
            config_name=config_name,
            initial_input=project_brief,
            session_id=session_id,
            status_broadcaster=status_broadcaster
=======
        
        # Use the actual botarmy workflow with proper orchestration
        result = await botarmy_workflow(
            project_brief=project_brief,
            session_id=session_id,
            status_broadcaster=status_broadcaster,
            agent_pause_states=agent_pause_states,
            artifact_preferences=artifact_preferences,
            role_enforcer=role_enforcer
>>>>>>> 76d9fa3e
        )

        # Send completion message
        completion_content = f"🎉 Workflow '{config_name}' completed successfully!"
        if result.get("artifacts"):
            completion_content += f"\n\nProduced {len(result['artifacts'])} artifacts."
        
        response = agui_handler.create_agent_message(
            content=completion_content,
            agent_name="System",
            session_id=session_id
        )
        await manager.broadcast_to_all(agui_handler.serialize_message(response))
        logger.info(f"Workflow {flow_run_id} completed successfully")

    except Exception as e:
        error_response = agui_handler.create_agent_message(
            content=f"❌ Workflow '{config_name}' failed: {str(e)}",
            agent_name="System",
            session_id=session_id
        )
        await manager.broadcast_to_all(agui_handler.serialize_message(error_response))
        logger.error(f"Workflow {flow_run_id} failed: {e}", exc_info=True)
<<<<<<< HEAD
=======
        
        # Update workflow status to failed
        if session_id in active_workflows:
            active_workflows[session_id]["status"] = "failed"
            active_workflows[session_id]["error"] = str(e)
>>>>>>> 76d9fa3e
    finally:
        # Clean up workflow state after completion or failure
        if session_id in active_workflows:
            final_status = active_workflows[session_id].get("status", "unknown")
            logger.info(f"Workflow {flow_run_id} finished with status: {final_status}")
            del active_workflows[session_id]
        
        # Reset agent pause states for this session
        for agent_name in ["Analyst", "Architect", "Developer", "Tester", "Deployer"]:
            if agent_name in agent_pause_states:
                agent_pause_states[agent_name] = False

async def test_openai_connection(session_id: str, manager: EnhancedConnectionManager, test_message: str = None):
    """Test OpenAI connection and return result via WebSocket."""
    try:
        # Send starting message
        response = agui_handler.create_agent_message(
            content="🧠 Testing OpenAI connection...",
            agent_name="System",
            session_id=session_id
        )
        await manager.broadcast_to_all(agui_handler.serialize_message(response))
        
        # Get LLM service
        llm_service = get_llm_service()
        
        # Test message
        if not test_message:
            test_message = "Hello! This is a test message to verify OpenAI integration is working properly. Please respond with a brief confirmation."
        
        # FIXED: Use correct method signature
        result = await llm_service.generate_response(
            prompt=test_message,
            agent_name="OpenAI Test",
            preferred_provider="openai"  # Fixed: Use correct parameter name
        )
        
        # Send success message with response
        success_response = agui_handler.create_agent_message(
            content=f"✅ OpenAI test successful!\n\n📝 Test Message: {test_message}\n\n🤖 OpenAI Response: {result}",
            agent_name="OpenAI Test",
            session_id=session_id
        )
        await manager.broadcast_to_all(agui_handler.serialize_message(success_response))
        
        logger.info(f"OpenAI test successful for session {session_id}")
        
    except Exception as e:
        # Send error message
        error_response = agui_handler.create_agent_message(
            content=f"❌ OpenAI test failed: {str(e)}\n\nPlease check your OPENAI_API_KEY environment variable and ensure you have sufficient credits.",
            agent_name="System",
            session_id=session_id
        )
        await manager.broadcast_to_all(agui_handler.serialize_message(error_response))
        logger.error(f"OpenAI test failed for session {session_id}: {e}")

async def handle_chat_message(session_id: str, manager: EnhancedConnectionManager, chat_text: str, app_state: Any):
    """Handles a chat message from the user, routing it based on the current mode."""
    global chat_sessions

    if session_id not in chat_sessions:
        chat_sessions[session_id] = {"mode": "general", "project_context": None}

    session = chat_sessions[session_id]
    current_mode = session["mode"]
    message_data = {"text": chat_text}

    router_action = app_state.message_router.route_message(message_data, current_mode)

    if router_action == "switch_to_project":
        if session_id in active_workflows:
            response = agui_handler.create_agent_message(
                content="⚠️ A workflow is already running. Please wait for completion.",
                agent_name="System",
                session_id=session_id
            )
            await manager.broadcast_to_all(agui_handler.serialize_message(response))
            return

        session["mode"] = "project"
        project_description = app_state.message_router.get_project_description(chat_text)
        session["project_context"] = {"description": project_description}
        response_msg = agui_handler.create_agent_message(
            content=f"Switched to project mode. Starting project: {project_description}",
            agent_name="System",
            session_id=session_id
        )
        await manager.broadcast_to_all(agui_handler.serialize_message(response_msg))
        # Trigger the project workflow
        asyncio.create_task(run_and_track_workflow(project_description, session_id, manager, app_state.status_broadcaster, app_state.role_enforcer))

    elif router_action == "switch_to_general":
        session["mode"] = "general"
        response_msg = agui_handler.create_agent_message(
            content="Switched to general chat mode.",
            agent_name="System",
            session_id=session_id
        )
        await manager.broadcast_to_all(agui_handler.serialize_message(response_msg))

    elif router_action == "project_workflow":
        # In project mode, messages are handled by the agent workflow.
        # This part will be more fleshed out when integrating with the role enforcer.
        # For now, we can just acknowledge the message.
        response_msg = agui_handler.create_agent_message(
            content=f"Project message received: '{chat_text}'. The appropriate agent will respond.",
            agent_name="System",
            session_id=session_id
        )
        await manager.broadcast_to_all(agui_handler.serialize_message(response_msg))

    elif router_action == "general_chat":
        try:
            response_text = await app_state.general_chat_service.handle_message(chat_text)
            response_msg = agui_handler.create_agent_message(
                content=response_text,
                agent_name="BotArmy Assistant",
                session_id=session_id
            )
            await manager.broadcast_to_all(agui_handler.serialize_message(response_msg))
        except Exception as e:
            logger.error(f"Error in general chat: {e}")
            error_response = agui_handler.create_agent_message(
                content=f"Sorry, I encountered an error in general chat: {e}",
                agent_name="System",
                session_id=session_id
            )
            await manager.broadcast_to_all(agui_handler.serialize_message(error_response))

async def handle_websocket_message(
    client_id: str,
    message: dict,
    manager: EnhancedConnectionManager,
    heartbeat_monitor: HeartbeatMonitor,
    status_broadcaster: AgentStatusBroadcaster,
    app_state: Any
):
    """Handle incoming WebSocket messages."""
    logger.debug(f"Message from {client_id}: {message}")
    msg_type = message.get("type")

    if msg_type == "heartbeat_response":
        heartbeat_monitor.handle_heartbeat_response(client_id)
        return

    elif msg_type == "ping":
        await manager.send_to_client(
            client_id,
            json.dumps({"type": "pong", "timestamp": datetime.now().isoformat()})
        )
        return

    session_id = message.get("session_id", "global_session")

    if msg_type == "user_command":
        command_data = message.get("data", {})
        command = command_data.get("command")
        
        if command == "ping":
            env_mode = "Replit" if IS_REPLIT else "Development"
            response = agui_handler.create_agent_message(
                content=f"✅ Backend connection successful! Running in {env_mode} mode.",
                agent_name="System",
                session_id=session_id
            )
            await manager.broadcast_to_all(agui_handler.serialize_message(response))
            
        elif command == "test_openai":
            test_message = command_data.get("message")
            asyncio.create_task(test_openai_connection(session_id, manager, test_message))

        elif command == "chat_message":
            chat_text = command_data.get("text", "")
            if chat_text:
                asyncio.create_task(handle_chat_message(session_id, manager, chat_text, app_state))

        elif command == "stop_all_agents":
            # Stop all active workflows and agents
            global active_workflows, agent_pause_states
            if session_id in active_workflows:
                active_workflows[session_id]["status"] = "stopped"
                # Pause all agents
                for agent_name in ["Analyst", "Architect", "Developer", "Tester", "Deployer"]:
                    agent_pause_states[agent_name] = True
                
                response = agui_handler.create_agent_message(
                    content="🛑 All agent activities have been stopped. Agents are now paused.",
                    agent_name="System",
                    session_id=session_id
                )
                await manager.broadcast_to_all(agui_handler.serialize_message(response))
                logger.info(f"All agents stopped by user for session {session_id}")
            else:
                response = agui_handler.create_agent_message(
                    content="No active workflows to stop.",
                    agent_name="System", 
                    session_id=session_id
                )
                await manager.broadcast_to_all(agui_handler.serialize_message(response))

        elif command == "start_project":
            project_brief = command_data.get("brief", "No brief provided.")
            chat_text = f"start project {project_brief}"
            asyncio.create_task(handle_chat_message(session_id, manager, chat_text, app_state))
        elif command == "set_artifact_preference":
            artifact_id = command_data.get("artifact_id")
            is_enabled = command_data.get("is_enabled")
            if artifact_id is not None and is_enabled is not None:
                artifact_preferences[artifact_id] = is_enabled
                logger.info(f"Artifact preference set for {artifact_id}: {is_enabled}")
        else:
            logger.warning(f"Unknown command: {command}")

    elif msg_type == "agent_command":
        command_data = message.get("data", {})
        agent_name = command_data.get("agent_name")
        command = command_data.get("command")
        if agent_name and command:
            if command == "pause_agent":
                agent_pause_states[agent_name] = True
                await status_broadcaster.broadcast_agent_status(
                    agent_name=agent_name,
                    status="paused",
                    task="Paused by user.",
                    session_id=session_id
                )
                logger.info(f"Agent {agent_name} paused by user.")
            elif command == "resume_agent":
                agent_pause_states[agent_name] = False
                await status_broadcaster.broadcast_agent_status(
                    agent_name=agent_name,
                    status="working",
                    task="Resumed by user.",
                    session_id=session_id
                )
                logger.info(f"Agent {agent_name} resumed by user.")
    
    elif msg_type == "artifacts_get_all":
        # Handle request for all artifacts
        try:
            # Get all available artifacts (this could be expanded to read from file system)
            artifacts_response = {
                "type": "artifacts_response",
                "data": {
                    "artifacts": [],  # Empty for now, can be populated with actual artifacts
                    "total_count": 0
                }
            }
            await manager.send_to_client(session_id, artifacts_response)
            logger.info("Sent artifacts list to client")
        except Exception as e:
            logger.error(f"Error handling artifacts_get_all: {e}")
    
    else:
        # Reduce log level to debug to avoid spam
        logger.debug(f"Unknown message type: {msg_type}")

@app.websocket("/api/ws")
async def websocket_endpoint(websocket: WebSocket):
    """Enhanced WebSocket endpoint for more stable connections."""
    manager = websocket.app.state.manager
    heartbeat_monitor = websocket.app.state.heartbeat_monitor
    status_broadcaster = websocket.app.state.status_broadcaster

    client_id = await manager.connect(websocket)
    disconnect_reason = "Unknown"
    
    try:
        # Send welcome message
        welcome_msg = agui_handler.create_agent_message(
            content="🔗 WebSocket connection established successfully!",
            agent_name="System",
            session_id="global_session"
        )
        await websocket.send_text(agui_handler.serialize_message(welcome_msg))
        
        while True:
            data = await websocket.receive_text()
            message = json.loads(data)
            if message.get("type") == "batch":
                for msg in message.get("messages", []):
                    await handle_websocket_message(client_id, msg, manager, heartbeat_monitor, status_broadcaster, websocket.app.state)
            else:
                await handle_websocket_message(client_id, message, manager, heartbeat_monitor, status_broadcaster, websocket.app.state)
                
    except WebSocketDisconnect as e:
        disconnect_reason = f"Code: {e.code}, Reason: {e.reason if e.reason else 'Normal closure'}"
        logger.info(f"Client {client_id} disconnected: {disconnect_reason}")
    except Exception as e:
        disconnect_reason = f"Error: {e}"
        logger.error(f"Error for client {client_id}: {e}", exc_info=True)
    finally:
        await manager.disconnect(client_id, reason=disconnect_reason)

# Configuration API endpoints for Settings page
@app.get("/api/config")
async def get_configuration():
    """Get current system configuration for Settings page."""
    from backend.config import settings
    
    return {
        "system": {
            "max_agents": settings.max_agents,
            "agent_timeout": settings.agent_timeout,
            "debug": settings.debug,
            "log_level": settings.log_level,
            "websocket_heartbeat_interval": settings.websocket_heartbeat_interval
        },
        "agents": [
            {"name": "Analyst", "status": "configured", "description": "Requirements analysis agent", "role": "analyst"},
            {"name": "Architect", "status": "configured", "description": "System design agent", "role": "architect"},
            {"name": "Developer", "status": "pending", "description": "Code generation agent", "role": "developer"},
            {"name": "Tester", "status": "configured", "description": "Quality assurance agent", "role": "tester"},
            {"name": "Deployer", "status": "pending", "description": "Deployment management agent", "role": "deployer"},
            {"name": "Monitor", "status": "error", "description": "System monitoring agent", "role": "monitor"},
        ],
        "environment": {
            "is_replit": IS_REPLIT,
            "test_mode": os.getenv("TEST_MODE", "false").lower() == "true",
            "agent_test_mode": os.getenv("AGENT_TEST_MODE", "false").lower() == "true",
            "hitl_enabled": os.getenv("ENABLE_HITL", "false").lower() == "true"
        }
    }

@app.post("/api/config")
async def update_configuration(config_update: Dict[str, Any]):
    """Update system configuration."""
    try:
        updated_fields = []
        
        if "system" in config_update:
            system_config = config_update["system"]
            from backend.config import settings
            
            # Update settings (in-memory for now)
            if "max_agents" in system_config:
                settings.max_agents = int(system_config["max_agents"])
                updated_fields.append("max_agents")
            
            if "agent_timeout" in system_config:
                settings.agent_timeout = int(system_config["agent_timeout"])
                updated_fields.append("agent_timeout")
        
        if "agents" in config_update:
            # Agent configuration updates (could be expanded)
            updated_fields.append("agent_configurations")
        
        logger.info(f"Configuration updated: {updated_fields}")
        return {
            "status": "success", 
            "message": f"Updated: {', '.join(updated_fields)}",
            "updated_fields": updated_fields
        }
        
    except Exception as e:
        logger.error(f"Failed to update configuration: {e}")
        raise HTTPException(status_code=500, detail=f"Configuration update failed: {str(e)}")

@app.post("/api/config/refresh")
async def refresh_configuration():
    """Refresh dynamic configuration cache from .env file."""
    try:
        from backend.dynamic_config import refresh_config
        refresh_config()
        logger.info("Configuration cache refreshed successfully")
        return {
            "status": "success",
            "message": "Configuration cache refreshed from .env file",
            "timestamp": datetime.utcnow().isoformat()
        }
    except Exception as e:
        logger.error(f"Failed to refresh configuration: {e}")
        raise HTTPException(status_code=500, detail=f"Configuration refresh failed: {str(e)}")

@app.get("/api/health")
async def health_check():
    """Health check endpoint for Replit monitoring."""
    return {
        "status": "healthy",
        "environment": "replit" if IS_REPLIT else "development",
        "timestamp": datetime.utcnow().isoformat(),
        "version": "1.0.0",
        "services": {
            "websocket": "available",
            "llm_providers": ["openai", "google"],
            "test_mode": os.getenv("TEST_MODE", "false").lower() == "true"
        }
    }

# Additional API endpoints for status and monitoring
@app.get("/api/status")
async def get_status():
    """Get current system status."""
    return {
        "active_workflows": len(active_workflows),
        "environment": "replit" if IS_REPLIT else "development",
        "features_available": {
            "full_workflow": True,
            "websockets": True,
            "artifacts": True,
            "controlflow": True,
            "rate_limiting": True,
            "multi_llm": True,
            "hitl": True
        }
    }

if __name__ == "__main__":
    print("🚀 Starting BotArmy Backend...")
    print(f"Environment: {'Replit' if IS_REPLIT else 'Development'}")
    print("=" * 50)
    
    # Use PORT environment variable for Replit
    port = int(os.getenv("PORT", 8000))
    uvicorn.run("main:app", host="0.0.0.0", port=port, reload=True)<|MERGE_RESOLUTION|>--- conflicted
+++ resolved
@@ -211,26 +211,25 @@
             session_id=session_id
         )
         await manager.broadcast_to_all(agui_handler.serialize_message(response))
-<<<<<<< HEAD
-
-        # Execute the generic workflow
-        result = await generic_workflow(
-            config_name=config_name,
-            initial_input=project_brief,
-            session_id=session_id,
-            status_broadcaster=status_broadcaster
-=======
-        
-        # Use the actual botarmy workflow with proper orchestration
-        result = await botarmy_workflow(
-            project_brief=project_brief,
-            session_id=session_id,
-            status_broadcaster=status_broadcaster,
-            agent_pause_states=agent_pause_states,
-            artifact_preferences=artifact_preferences,
-            role_enforcer=role_enforcer
->>>>>>> 76d9fa3e
-        )
+        # Choose workflow based on config_name - integrate both approaches
+        if config_name == "sdlc":
+            # Use the enhanced SDLC workflow with dual-chat-mode improvements
+            result = await botarmy_workflow(
+                project_brief=project_brief,
+                session_id=session_id,
+                status_broadcaster=status_broadcaster,
+                agent_pause_states=agent_pause_states,
+                artifact_preferences=artifact_preferences,
+                role_enforcer=role_enforcer
+            )
+        else:
+            # Use the generic workflow for other process configurations
+            result = await generic_workflow(
+                config_name=config_name,
+                initial_input=project_brief,
+                session_id=session_id,
+                status_broadcaster=status_broadcaster
+            )
 
         # Send completion message
         completion_content = f"🎉 Workflow '{config_name}' completed successfully!"
@@ -253,14 +252,11 @@
         )
         await manager.broadcast_to_all(agui_handler.serialize_message(error_response))
         logger.error(f"Workflow {flow_run_id} failed: {e}", exc_info=True)
-<<<<<<< HEAD
-=======
         
         # Update workflow status to failed
         if session_id in active_workflows:
             active_workflows[session_id]["status"] = "failed"
             active_workflows[session_id]["error"] = str(e)
->>>>>>> 76d9fa3e
     finally:
         # Clean up workflow state after completion or failure
         if session_id in active_workflows:
