--- conflicted
+++ resolved
@@ -1,6 +1,5 @@
 import asyncio
 import json
-<<<<<<< HEAD
 import logging
 from contextlib import asynccontextmanager
 from datetime import datetime
@@ -92,64 +91,11 @@
         
         if command == "start_project":
             if session_id in active_workflows:
-                return
-            project_brief = command_data.get("brief", "No brief provided.")
-            asyncio.create_task(run_and_track_workflow(project_brief, session_id))
-        # other commands (pause/resume) would go here
-    else:
-        logger.warning(f"Unknown message type received: {msg_type}")
-
-=======
-import uuid
-from fastapi import FastAPI, WebSocket, WebSocketDisconnect
-from fastapi.middleware.cors import CORSMiddleware
-
-app = FastAPI(title="BotArmy Backend v2", lifespan=lifespan)
-app.add_middleware(CORSMiddleware, allow_origins=["*"], allow_credentials=True, allow_methods=["*"], allow_headers=["*"])
-
-@app.get("/")
-async def root(): return {"message": "BotArmy Backend v2 is running"}
-
-async def run_and_track_workflow(project_brief: str, session_id: str):
-    """Runs the workflow, tracks it, and handles top-level errors."""
-    global active_workflows
-    flow_run_id = str(uuid.uuid4())
-    active_workflows[session_id] = {"flow_run_id": flow_run_id, "status": "running"}
-    logger.info(f"Workflow {flow_run_id} started for session {session_id}.")
-
-    try:
-        await cf.run(botarmy_workflow, parameters={"project_brief": project_brief})
-        logger.info(f"Workflow {flow_run_id} for session {session_id} completed successfully.")
-        if session_id in active_workflows:
-            del active_workflows[session_id]
-    except Exception as e:
-        logger.error(f"Workflow {flow_run_id} for session {session_id} failed: {e}", exc_info=True)
-        # Create a system error message and broadcast it
-        error_message = agui_handler.create_error_message(
-            error=f"The workflow failed with an unexpected error: {e}",
-            session_id=session_id
-        )
-        serialized_message = agui_handler.serialize_message(error_message)
-        await manager.broadcast(serialized_message)
-        if session_id in active_workflows:
-            del active_workflows[session_id]
-
-async def handle_websocket_message(websocket: WebSocket, message: dict):
-    """Handles incoming messages from the UI."""
-    msg_type = message.get("type")
-    session_id = message.get("session_id", "global_session")  # Assume a session ID is passed
-
-    if msg_type == "user_command":
-        command_data = message.get("data", {})
-        command = command_data.get("command")
-
-        if command == "start_project":
-            if session_id in active_workflows:
                 logger.warning(f"Workflow already in progress for session {session_id}.")
                 return
             project_brief = command_data.get("brief", "No brief provided.")
             asyncio.create_task(run_and_track_workflow(project_brief, session_id))
-
+        
         elif command in ["pause_workflow", "resume_workflow"]:
             workflow_data = active_workflows.get(session_id)
             if not workflow_data:
@@ -163,7 +109,6 @@
 
             logger.info(f"Attempting to {log_action} workflow run: {flow_run_id}")
             try:
-                # This is a HYPOTHETICAL function call based on Prefect patterns
                 async with get_client() as client:
                     await client.set_flow_run_state(
                         flow_run_id=flow_run_id,
@@ -178,7 +123,6 @@
     else:
         logger.warning(f"Unknown message type received: {msg_type}")
 
->>>>>>> 76895c40
 @app.websocket("/ws")
 async def websocket_endpoint(websocket: WebSocket):
     await manager.connect(websocket)
@@ -188,13 +132,9 @@
             message = json.loads(data)
             await handle_websocket_message(websocket, message)
     except WebSocketDisconnect:
-<<<<<<< HEAD
         logger.info("Client disconnected.")
     finally:
         manager.disconnect(websocket)
 
 if __name__ == "__main__":
-    uvicorn.run("main:app", host="0.0.0.0", port=8000, reload=True)
-=======
-        logger.info("Client disconnected.")
->>>>>>> 76895c40
+    uvicorn.run("main:app", host="0.0.0.0", port=8000, reload=True)