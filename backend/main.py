import asyncio
import json
import logging
from contextlib import asynccontextmanager
from datetime import datetime
from pathlib import Path
from typing import Any, Dict, List
import uuid

import controlflow as cf
<<<<<<< HEAD
=======
# Based on research, pausing/resuming is likely handled via the Prefect client.
# We will make a best-effort implementation based on this assumption.
>>>>>>> dfd377bc
from prefect.client.orchestration import get_client
import uvicorn
from fastapi import FastAPI, HTTPException, WebSocket, WebSocketDisconnect
from fastapi.middleware.cors import CORSMiddleware
from fastapi.responses import FileResponse

<<<<<<< HEAD
# Import AG-UI handler for creating messages
from backend.agui.protocol import agui_handler, MessageType
=======
from backend.agui.protocol import MessageType
>>>>>>> dfd377bc
from backend.artifacts import get_artifacts_structure
from backend.bridge import AGUI_Handler
from backend.workflow import botarmy_workflow

logging.basicConfig(level=logging.INFO)
logger = logging.getLogger(__name__)

<<<<<<< HEAD
active_workflows: Dict[str, Any] = {}

=======
# --- Global State (for POC) ---
# This dictionary will hold the state of active workflow runs.
# In a real multi-user app, this would be a database or Redis.
active_workflows: Dict[str, Any] = {}

# --- Connection Manager ---
>>>>>>> dfd377bc
class ConnectionManager:
    def __init__(self):
        self.active_connections: List[WebSocket] = []
    async def connect(self, websocket: WebSocket):
        await websocket.accept()
        self.active_connections.append(websocket)
    def disconnect(self, websocket: WebSocket):
        self.active_connections.remove(websocket)
    async def broadcast(self, message: str):
        for connection in self.active_connections:
            await connection.send_text(message)

manager = ConnectionManager()

<<<<<<< HEAD
=======
# --- Application Lifespan (Startup & Shutdown) ---
>>>>>>> dfd377bc
@asynccontextmanager
async def lifespan(app: FastAPI):
    logger.info("BotArmy Backend is starting up...")
    loop = asyncio.get_running_loop()
    agui_bridge_handler = AGUI_Handler(connection_manager=manager, loop=loop)
    cf_logger = logging.getLogger("prefect")
    cf_logger.addHandler(agui_bridge_handler)
    cf_logger.setLevel(logging.INFO)
    logger.info("ControlFlow to AG-UI bridge initialized.")
    yield
    logger.info("BotArmy Backend is shutting down...")
    cf_logger.removeHandler(agui_bridge_handler)
<<<<<<< HEAD

app = FastAPI(title="BotArmy Backend v2", lifespan=lifespan)
app.add_middleware(CORSMiddleware, allow_origins=["*"], allow_credentials=True, allow_methods=["*"], allow_headers=["*"])

@app.get("/")
async def root(): return {"message": "BotArmy Backend v2 is running"}

async def run_and_track_workflow(project_brief: str, session_id: str):
    """Runs the workflow, tracks it, and handles top-level errors."""
    global active_workflows
    flow_run_id = str(uuid.uuid4())
    active_workflows[session_id] = {"flow_run_id": flow_run_id, "status": "running"}
    logger.info(f"Workflow {flow_run_id} started for session {session_id}.")

    try:
        await cf.run(botarmy_workflow, parameters={"project_brief": project_brief})
        logger.info(f"Workflow {flow_run_id} for session {session_id} completed successfully.")
    except Exception as e:
        logger.error(f"Workflow {flow_run_id} for session {session_id} failed: {e}", exc_info=True)
        # Create a system error message and broadcast it
        error_message = agui_handler.create_error_message(
            error=f"The workflow failed with an unexpected error: {e}",
            session_id=session_id
        )
        serialized_message = agui_handler.serialize_message(error_message)
        await manager.broadcast(serialized_message)
=======

# --- FastAPI App ---
app = FastAPI(title="BotArmy Backend v2", lifespan=lifespan)
app.add_middleware(CORSMiddleware, allow_origins=["*"], allow_credentials=True, allow_methods=["*"], allow_headers=["*"])

# --- HTTP Endpoints ---
@app.get("/")
async def root(): return {"message": "BotArmy Backend v2 is running"}

# --- WebSocket Handling ---
async def run_and_track_workflow(project_brief: str, session_id: str):
    """Runs the workflow and tracks its run ID."""
    global active_workflows

    # This is a placeholder for getting the flow_run_id.
    # In a real scenario, this would be retrieved from the context of the flow run.
    flow_run_id = str(uuid.uuid4())
    active_workflows[session_id] = {"flow_run_id": flow_run_id, "status": "running"}
    logger.info(f"Workflow {flow_run_id} started for session {session_id}.")

    await cf.run(botarmy_workflow, parameters={"project_brief": project_brief})

    logger.info(f"Workflow {flow_run_id} for session {session_id} completed.")
    if session_id in active_workflows:
        del active_workflows[session_id]

async def handle_websocket_message(websocket: WebSocket, message: dict):
    """Handles incoming messages from the UI."""
    msg_type = message.get("type")
    session_id = message.get("session_id", "global_session") # Assume a session ID is passed

    if msg_type == "user_command":
        command_data = message.get("data", {})
        command = command_data.get("command")

        if command == "start_project":
            if session_id in active_workflows:
                logger.warning(f"Workflow already in progress for session {session_id}.")
                return
            project_brief = command_data.get("brief", "No brief provided.")
            asyncio.create_task(run_and_track_workflow(project_brief, session_id))

        elif command in ["pause_workflow", "resume_workflow"]:
            workflow_data = active_workflows.get(session_id)
            if not workflow_data:
                logger.warning(f"No active workflow found for session {session_id} to {command}.")
                return

            flow_run_id = workflow_data["flow_run_id"]
            is_pause = command == "pause_workflow"
            new_state = "PAUSED" if is_pause else "RESUMING"
            log_action = "pause" if is_pause else "resume"

            logger.info(f"Attempting to {log_action} workflow run: {flow_run_id}")
            try:
                # This is a HYPOTHETICAL function call based on Prefect patterns
                async with get_client() as client:
                    await client.set_flow_run_state(
                        flow_run_id=flow_run_id,
                        state={"type": new_state, "name": f"Paused by user via UI"},
                    )
                logger.info(f"{log_action.capitalize()} command sent successfully.")
                workflow_data["status"] = "paused" if is_pause else "running"
            except Exception as e:
                logger.error(f"Failed to send {log_action} command: {e}")
        else:
            logger.warning(f"Unknown user command: {command}")
    else:
        logger.warning(f"Unknown message type received: {msg_type}")

@app.websocket("/ws")
async def websocket_endpoint(websocket: WebSocket):
    await manager.connect(websocket)
    try:
        while True:
            data = await websocket.receive_text()
            message = json.loads(data)
            await handle_websocket_message(websocket, message)
    except WebSocketDisconnect:
        logger.info("Client disconnected.")
>>>>>>> dfd377bc
    finally:
        if session_id in active_workflows:
            del active_workflows[session_id]

<<<<<<< HEAD
async def handle_websocket_message(websocket: WebSocket, message: dict):
    msg_type = message.get("type")
    session_id = message.get("session_id", "global_session")

    if msg_type == "user_command":
        command_data = message.get("data", {})
        command = command_data.get("command")
        
        if command == "start_project":
            if session_id in active_workflows:
                return
            project_brief = command_data.get("brief", "No brief provided.")
            asyncio.create_task(run_and_track_workflow(project_brief, session_id))
        # other commands (pause/resume) would go here
    else:
        logger.warning(f"Unknown message type received: {msg_type}")

@app.websocket("/ws")
async def websocket_endpoint(websocket: WebSocket):
    await manager.connect(websocket)
    try:
        while True:
            data = await websocket.receive_text()
            message = json.loads(data)
            await handle_websocket_message(websocket, message)
    except WebSocketDisconnect:
        logger.info("Client disconnected.")
    finally:
        manager.disconnect(websocket)

=======
>>>>>>> dfd377bc
if __name__ == "__main__":
    uvicorn.run("main:app", host="0.0.0.0", port=8000, reload=True)<|MERGE_RESOLUTION|>--- conflicted
+++ resolved
@@ -1,79 +1,8 @@
 import asyncio
 import json
-import logging
-from contextlib import asynccontextmanager
-from datetime import datetime
-from pathlib import Path
-from typing import Any, Dict, List
 import uuid
-
-import controlflow as cf
-<<<<<<< HEAD
-=======
-# Based on research, pausing/resuming is likely handled via the Prefect client.
-# We will make a best-effort implementation based on this assumption.
->>>>>>> dfd377bc
-from prefect.client.orchestration import get_client
-import uvicorn
-from fastapi import FastAPI, HTTPException, WebSocket, WebSocketDisconnect
+from fastapi import FastAPI, WebSocket, WebSocketDisconnect
 from fastapi.middleware.cors import CORSMiddleware
-from fastapi.responses import FileResponse
-
-<<<<<<< HEAD
-# Import AG-UI handler for creating messages
-from backend.agui.protocol import agui_handler, MessageType
-=======
-from backend.agui.protocol import MessageType
->>>>>>> dfd377bc
-from backend.artifacts import get_artifacts_structure
-from backend.bridge import AGUI_Handler
-from backend.workflow import botarmy_workflow
-
-logging.basicConfig(level=logging.INFO)
-logger = logging.getLogger(__name__)
-
-<<<<<<< HEAD
-active_workflows: Dict[str, Any] = {}
-
-=======
-# --- Global State (for POC) ---
-# This dictionary will hold the state of active workflow runs.
-# In a real multi-user app, this would be a database or Redis.
-active_workflows: Dict[str, Any] = {}
-
-# --- Connection Manager ---
->>>>>>> dfd377bc
-class ConnectionManager:
-    def __init__(self):
-        self.active_connections: List[WebSocket] = []
-    async def connect(self, websocket: WebSocket):
-        await websocket.accept()
-        self.active_connections.append(websocket)
-    def disconnect(self, websocket: WebSocket):
-        self.active_connections.remove(websocket)
-    async def broadcast(self, message: str):
-        for connection in self.active_connections:
-            await connection.send_text(message)
-
-manager = ConnectionManager()
-
-<<<<<<< HEAD
-=======
-# --- Application Lifespan (Startup & Shutdown) ---
->>>>>>> dfd377bc
-@asynccontextmanager
-async def lifespan(app: FastAPI):
-    logger.info("BotArmy Backend is starting up...")
-    loop = asyncio.get_running_loop()
-    agui_bridge_handler = AGUI_Handler(connection_manager=manager, loop=loop)
-    cf_logger = logging.getLogger("prefect")
-    cf_logger.addHandler(agui_bridge_handler)
-    cf_logger.setLevel(logging.INFO)
-    logger.info("ControlFlow to AG-UI bridge initialized.")
-    yield
-    logger.info("BotArmy Backend is shutting down...")
-    cf_logger.removeHandler(agui_bridge_handler)
-<<<<<<< HEAD
 
 app = FastAPI(title="BotArmy Backend v2", lifespan=lifespan)
 app.add_middleware(CORSMiddleware, allow_origins=["*"], allow_credentials=True, allow_methods=["*"], allow_headers=["*"])
@@ -91,6 +20,8 @@
     try:
         await cf.run(botarmy_workflow, parameters={"project_brief": project_brief})
         logger.info(f"Workflow {flow_run_id} for session {session_id} completed successfully.")
+        if session_id in active_workflows:
+            del active_workflows[session_id]
     except Exception as e:
         logger.error(f"Workflow {flow_run_id} for session {session_id} failed: {e}", exc_info=True)
         # Create a system error message and broadcast it
@@ -100,37 +31,13 @@
         )
         serialized_message = agui_handler.serialize_message(error_message)
         await manager.broadcast(serialized_message)
-=======
-
-# --- FastAPI App ---
-app = FastAPI(title="BotArmy Backend v2", lifespan=lifespan)
-app.add_middleware(CORSMiddleware, allow_origins=["*"], allow_credentials=True, allow_methods=["*"], allow_headers=["*"])
-
-# --- HTTP Endpoints ---
-@app.get("/")
-async def root(): return {"message": "BotArmy Backend v2 is running"}
-
-# --- WebSocket Handling ---
-async def run_and_track_workflow(project_brief: str, session_id: str):
-    """Runs the workflow and tracks its run ID."""
-    global active_workflows
-
-    # This is a placeholder for getting the flow_run_id.
-    # In a real scenario, this would be retrieved from the context of the flow run.
-    flow_run_id = str(uuid.uuid4())
-    active_workflows[session_id] = {"flow_run_id": flow_run_id, "status": "running"}
-    logger.info(f"Workflow {flow_run_id} started for session {session_id}.")
-
-    await cf.run(botarmy_workflow, parameters={"project_brief": project_brief})
-
-    logger.info(f"Workflow {flow_run_id} for session {session_id} completed.")
-    if session_id in active_workflows:
-        del active_workflows[session_id]
+        if session_id in active_workflows:
+            del active_workflows[session_id]
 
 async def handle_websocket_message(websocket: WebSocket, message: dict):
     """Handles incoming messages from the UI."""
     msg_type = message.get("type")
-    session_id = message.get("session_id", "global_session") # Assume a session ID is passed
+    session_id = message.get("session_id", "global_session")  # Assume a session ID is passed
 
     if msg_type == "user_command":
         command_data = message.get("data", {})
@@ -180,44 +87,4 @@
             message = json.loads(data)
             await handle_websocket_message(websocket, message)
     except WebSocketDisconnect:
-        logger.info("Client disconnected.")
->>>>>>> dfd377bc
-    finally:
-        if session_id in active_workflows:
-            del active_workflows[session_id]
-
-<<<<<<< HEAD
-async def handle_websocket_message(websocket: WebSocket, message: dict):
-    msg_type = message.get("type")
-    session_id = message.get("session_id", "global_session")
-
-    if msg_type == "user_command":
-        command_data = message.get("data", {})
-        command = command_data.get("command")
-        
-        if command == "start_project":
-            if session_id in active_workflows:
-                return
-            project_brief = command_data.get("brief", "No brief provided.")
-            asyncio.create_task(run_and_track_workflow(project_brief, session_id))
-        # other commands (pause/resume) would go here
-    else:
-        logger.warning(f"Unknown message type received: {msg_type}")
-
-@app.websocket("/ws")
-async def websocket_endpoint(websocket: WebSocket):
-    await manager.connect(websocket)
-    try:
-        while True:
-            data = await websocket.receive_text()
-            message = json.loads(data)
-            await handle_websocket_message(websocket, message)
-    except WebSocketDisconnect:
-        logger.info("Client disconnected.")
-    finally:
-        manager.disconnect(websocket)
-
-=======
->>>>>>> dfd377bc
-if __name__ == "__main__":
-    uvicorn.run("main:app", host="0.0.0.0", port=8000, reload=True)+        logger.info("Client disconnected.")